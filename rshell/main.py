#!/usr/bin/env python3

"""Implement a remote shell which talks to a MicroPython board.

   This program uses the raw-repl feature of the pyboard to send small
   programs to the pyboard to carry out the required tasks.
"""

# Take a look at https://repolinux.wordpress.com/2012/10/09/non-blocking-read-from-stdin-in-python/
# to see if we can use those ideas here.

# from __future__ import print_function

# To run rshell from the git repository, cd into the top level rshell directory
# and run:
#   python3 -m rshell.main
#
# that sets things up so that the "from rshell.xxx" will import from the git
# tree and not from some installed version.

import sys
try:
    from rshell.getch import getch
    from rshell.pyboard import Pyboard, PyboardError
    from rshell.version import __version__
except ImportError as err:
    print('sys.path =', sys.path)
    raise err

if sys.platform == 'win32':
    # This is a workaround for Windows 10/Python 3.7, that allows the colorized output to
    # work. See: https://stackoverflow.com/questions/12492810/python-how-can-i-make-the-ansi-escape-codes-to-work-also-in-windows
    import subprocess
    subprocess.call('', shell=True)

import argparse
import binascii
import calendar
import cmd
import inspect
import io
import fnmatch
import os
import re
import select
import serial
import shutil
import socket
import tempfile
import time
import threading
import token
import tokenize
import shlex
import itertools
from serial.tools import list_ports

import traceback

if sys.platform == 'win32':
    EXIT_STR = 'Use the exit command to exit rshell.'
else:
    EXIT_STR = 'Use Control-D (or the exit command) to exit rshell.'

# I got the following from: http://www.farmckon.net/2009/08/rlcompleter-how-do-i-get-it-to-work/

# Under OSX, if you call input with a prompt which contains ANSI escape
# sequences for colors, and readline is installed, then the escape sequences
# do not get rendered properly as colors.
#
# One solution would be to not use readline, but then you'd lose TAB completion.
# So I opted to print the colored prompt before calling input, which makes
# things work most of the time. If you try to backspace when at the first
# column of the input it wipes out the prompt, but everything returns to normal
# if you hit return.

BROKEN_READLINE = True
FAKE_INPUT_PROMPT = False

import readline
import rlcompleter
if readline.__doc__ and 'libedit' in readline.__doc__:
    readline.parse_and_bind ("bind ^I rl_complete")
    BROKEN_READLINE = True
else:
    readline.parse_and_bind("tab: complete")

MONTH = ('', 'Jan', 'Feb', 'Mar', 'Apr', 'May', 'Jun',
         'Jul', 'Aug', 'Sep', 'Oct', 'Nov', 'Dec')

# Attributes
# 0 Reset all attributes
# 1 Bright
# 2 Dim
# 4 Underscore
# 5 Blink
# 7 Reverse
# 8 Hidden

LT_BLACK = "\x1b[1;30m"
LT_RED = "\x1b[1;31m"
LT_GREEN = "\x1b[1;32m"
LT_YELLOW = "\x1b[1;33m"
LT_BLUE = "\x1b[1;34m"
LT_MAGENTA = "\x1b[1;35m"
LT_CYAN = "\x1b[1;36m"
LT_WHITE = "\x1b[1;37m"

DK_BLACK = "\x1b[2;30m"
DK_RED = "\x1b[2;31m"
DK_GREEN = "\x1b[2;32m"
DK_YELLOW = "\x1b[2;33m"
DK_BLUE = "\x1b[2;34m"
DK_MAGENTA = "\x1b[2;35m"
DK_CYAN = "\x1b[2;36m"
DK_WHITE = "\x1b[2;37m"

NO_COLOR = "\x1b[0m"
BG_LT_BLACK = "\x1b[1;40m"
BG_LT_RED = "\x1b[1;41m"
BG_LT_GREEN = "\x1b[1;42m"
BG_LT_YELLOW = "\x1b[1;43m"
BG_LT_BLUE = "\x1b[1;44m"
BG_LT_MAGENTA = "\x1b[1;45m"
BG_LT_CYAN = "\x1b[1;46m"
BG_LT_WHITE = "\x1b[1;47m"

BG_DK_BLACK = "\x1b[2;40m"
BG_DK_RED = "\x1b[2;41m"
BG_DK_GREEN = "\x1b[2;42m"
BG_DK_YELLOW = "\x1b[2;43m"
BG_DK_BLUE = "\x1b[2;44m"
BG_DK_MAGENTA = "\x1b[2;45m"
BG_DK_CYAN = "\x1b[2;46m"
BG_DK_WHITE = "\x1b[2;47m"

DIR_COLOR = LT_CYAN
PROMPT_COLOR = LT_GREEN
PY_COLOR = DK_GREEN
END_COLOR = NO_COLOR

cur_dir = ''

HAS_BUFFER = False
IS_UPY = False
DEBUG = False
USB_BUFFER_SIZE = 512
<<<<<<< HEAD
RPI_PICO_USB_BUFFER_SIZE = 256
=======
RPI_PICO_USB_BUFFER_SIZE = 32
>>>>>>> c8a2cd7d
UART_BUFFER_SIZE = 32
BUFFER_SIZE = USB_BUFFER_SIZE
QUIET = False
RTS = ''
DTR = ''

# It turns out that just because pyudev is installed doesn't mean that
# it can actually be used. So we only bother to try if we're running
# under linux.
#
# When running under WSL, sys.platform returns 'linux' so we do a further check
# on 'Microsoft' in platform.uname().release to detect if we're running under WSL.
# Currently, there is no serial port enumeration availbale under WSL.
import platform
USE_AUTOCONNECT = sys.platform == 'linux' and 'Microsoft' not in platform.uname().release

SIX_MONTHS = 183 * 24 * 60 * 60

QUIT_REPL_CHAR = 'X'
QUIT_REPL_BYTE = bytes((ord(QUIT_REPL_CHAR) - ord('@'),))  # Control-X

# DELIMS is used by readline for determining word boundaries.
DELIMS = ' \t\n>;'

TIME_OFFSET = 0

DEVS = []
DEFAULT_DEV = None
DEV_IDX = 1

DEV_LOCK = threading.RLock()

def add_device(dev):
    """Adds a device to the list of devices we know about."""
    global DEV_IDX, DEFAULT_DEV
    with DEV_LOCK:
        for idx in range(len(DEVS)):
            test_dev = DEVS[idx]
            if test_dev.dev_name_short == dev.dev_name_short:
                # This device is already in our list. Delete the old one
                if test_dev is DEFAULT_DEV:
                    DEFAULT_DEV = None
                del DEVS[idx]
                break
        if find_device_by_name(dev.name):
            # This name is taken - make it unique
            dev.name += '-%d' % DEV_IDX
        dev.name_path = '/' + dev.name + '/'
        DEVS.append(dev)
        DEV_IDX += 1
        if DEFAULT_DEV is None:
            DEFAULT_DEV = dev


def find_device_by_name(name):
    """Tries to find a board by board name."""
    if not name:
        return DEFAULT_DEV
    with DEV_LOCK:
        for dev in DEVS:
            if dev.name == name:
                return dev
    return None


def find_serial_device_by_port(port):
    """Tries to find a board by port name."""
    with DEV_LOCK:
        for dev in DEVS:
            if dev.is_serial_port(port):
                return dev
    return None


def num_devices():
    with DEV_LOCK:
        return len(DEVS)

def is_micropython_usb_device(port):
    """Checks a USB device to see if it looks like a MicroPython device.
    """
    global USB_BUFFER_SIZE
    if type(port).__name__ == 'Device':
        # Assume its a pyudev.device.Device
        if ('ID_BUS' not in port or port['ID_BUS'] != 'usb' or
            'SUBSYSTEM' not in port or port['SUBSYSTEM'] != 'tty'):
            return False
        usb_id = 'usb vid:pid={}:{}'.format(port['ID_VENDOR_ID'], port['ID_MODEL_ID'])
    else:
        # Assume its a port from serial.tools.list_ports.comports()
        usb_id = port[2].lower()
    # We don't check the last digit of the PID since there are 3 possible
    # values.
    if usb_id.startswith('usb vid:pid=f055:980'):
        return True
    # Check Raspberry Pi Pico
    if usb_id.startswith('usb vid:pid=2e8a:0005'):
        USB_BUFFER_SIZE = RPI_PICO_USB_BUFFER_SIZE
        return True
    # Check for XIAO ESP32S3
    if usb_id.startswith('usb vid:pid=303a:4001'):
        USB_BUFFER_SIZE = 256
        return True
    # Check for Teensy VID:PID
    if usb_id.startswith('usb vid:pid=16c0:0483'):
        return True
    # Check for LEGO Technic Large Hub
    if usb_id.startswith('usb vid:pid=0694:0010'):
        return True
    return False


def is_micropython_usb_port(portName):
    """Checks to see if the indicated portname is a MicroPython device
       or not.
    """
    for port in serial.tools.list_ports.comports():
        if port.device == portName:
            return is_micropython_usb_device(port)
    return False


def autoconnect():
    """Sets up a thread to detect when USB devices are plugged and unplugged.
       If the device looks like a MicroPython board, then it will automatically
       connect to it.
    """
    if not USE_AUTOCONNECT:
        return
    try:
        import pyudev
    except ImportError:
        return
    context = pyudev.Context()
    monitor = pyudev.Monitor.from_netlink(context)
    connect_thread = threading.Thread(target=autoconnect_thread, args=(monitor,), name='AutoConnect')
    connect_thread.daemon = True
    connect_thread.start()


def autoconnect_thread(monitor):
    """Thread which detects USB Serial devices connecting and disconnecting."""
    monitor.start()
    monitor.filter_by('tty')

    epoll = select.epoll()
    epoll.register(monitor.fileno(), select.POLLIN)

    while True:
        try:
            events = epoll.poll()
        except InterruptedError:
            continue
        for fileno, _ in events:
            if fileno == monitor.fileno():
                usb_dev = monitor.poll()
                print('autoconnect: {} action: {}'.format(usb_dev.device_node, usb_dev.action))
                dev = find_serial_device_by_port(usb_dev.device_node)
                if usb_dev.action == 'add':
                    # Try connecting a few times. Sometimes the serial port
                    # reports itself as busy, which causes the connection to fail.
                    for i in range(8):
                        if dev:
                            connected = connect_serial(dev.port, dev.baud, dev.wait)
                        elif is_micropython_usb_device(usb_dev):
                            connected = connect_serial(usb_dev.device_node)
                        else:
                            connected = False
                        if connected:
                            break
                        time.sleep(0.25)
                elif usb_dev.action == 'remove':
                    print('')
                    print("USB Serial device '%s' disconnected" % usb_dev.device_node)
                    if dev:
                        dev.close()
                        break


def autoscan():
    """autoscan will check all of the serial ports to see if they have
       a matching VID:PID for a MicroPython board.
    """
    global BUFFER_SIZE
    for port in serial.tools.list_ports.comports():
        if is_micropython_usb_device(port):
            BUFFER_SIZE = USB_BUFFER_SIZE
            connect_serial(port[0])


def extra_info(port):
    """Collects the serial nunber and manufacturer into a string, if
       the fields are available."""
    extra_items = []
    if port.manufacturer:
        extra_items.append("vendor '{}'".format(port.manufacturer))
    if port.serial_number:
        extra_items.append("serial '{}'".format(port.serial_number))
    if port.interface:
        extra_items.append("intf '{}'".format(port.interface))
    if extra_items:
        return ' with ' + ' '.join(extra_items)
    return ''


def listports():
    """listports will display a list of all of the serial ports.
    """
    detected = False
    for port in serial.tools.list_ports.comports():
        detected = True
        if port.vid:
            micropythonPort = ''
            if is_micropython_usb_device(port):
                micropythonPort = ' *'
            print('USB Serial Device {:04x}:{:04x}{} found @{}{}\r'.format(
                  port.vid, port.pid,
                  extra_info(port), port.device, micropythonPort))
        else:
            print('Serial Device:', port.device)
    if not detected:
        print('No serial devices detected')


def escape(str):
    """Precede all special characters with a backslash."""
    out = ''
    for char in str:
        if char in '\\ ':
            out += '\\'
        out += char
    return out


def unescape(str):
    """Undoes the effects of the escape() function."""
    out = ''
    prev_backslash = False
    for char in str:
        if not prev_backslash and char == '\\':
            prev_backslash = True
            continue
        out += char
        prev_backslash = False
    return out


def align_cell(fmt, elem, width):
    """Returns an aligned element."""
    if fmt == "<":
        return elem + ' ' * (width - len(elem))
    if fmt == ">":
        return ' ' * (width - len(elem)) + elem
    return elem


def column_print(fmt, rows, print_func):
    """Prints a formatted list, adjusting the width so everything fits.
    fmt contains a single character for each column. < indicates that the
    column should be left justified, > indicates that the column should
    be right justified. The last column may be a space which implies left
    justification and no padding.

    """
    # Figure out the max width of each column
    num_cols = len(fmt)
    width = [max(0 if isinstance(row, str) else len(row[i]) for row in rows)
             for i in range(num_cols)]
    for row in rows:
        if isinstance(row, str):
            # Print a separator line
            print_func(' '.join([row * width[i] for i in range(num_cols)]))
        else:
            print_func(' '.join([align_cell(fmt[i], row[i], width[i])
                                 for i in range(num_cols)]))


def find_macthing_files(match):
    """Finds all of the files which match (used for completion)."""
    last_slash = match.rfind('/')
    if last_slash == -1:
        dirname = '.'
        match_prefix = match
        result_prefix = ''
    else:
        dirname = match[0:last_slash]
        match_prefix = match[last_slash + 1:]
        result_prefix = dirname + '/'
    return [result_prefix + filename for filename in os.listdir(dirname) if filename.startswith(match_prefix)]


def print_err(*args, end='\n'):
    """Similar to print, but prints to stderr.
    """
    print(*args, end=end, file=sys.stderr)
    sys.stderr.flush()


def is_pattern(s):
    """Return True if a string contains Unix wildcard pattern characters.
    """
    return not set('*?[{').intersection(set(s)) == set()


# Disallow patterns like path/t*/bar* because handling them on remote
# system is difficult without the glob library.
def parse_pattern(s):
    """Parse a string such as 'foo/bar/*.py'
    Assumes is_pattern(s) has been called and returned True
    1. directory to process
    2. pattern to match"""
    if '{' in s:
        return None, None  # Unsupported by fnmatch
    if s and s[0] == '~':
        s = os.path.expanduser(s)
    parts = s.split('/')
    absolute = len(parts) > 1 and not parts[0]
    if parts[-1] == '':  # # Outcome of trailing /
        parts = parts[:-1]  # discard
    if len(parts) == 0:
        directory = ''
        pattern = ''
    else:
        directory = '/'.join(parts[:-1])
        pattern = parts[-1]
    if not is_pattern(directory): # Check for e.g. /abc/*/def
        if is_pattern(pattern):
            if not directory:
                directory = '/' if absolute else '.'
            return directory, pattern
    return None, None # Invalid or nonexistent pattern


def validate_pattern(fn):
    """On success return an absolute path and a pattern.
    Otherwise print a message and return None, None
    """
    directory, pattern = parse_pattern(fn)
    if directory is None:
        print_err("Invalid pattern {}.".format(fn))
        return None, None
    target = resolve_path(directory)
    mode = auto(get_mode, target)
    if not mode_exists(mode):
        print_err("cannot access '{}': No such file or directory".format(fn))
        return None, None
    if not mode_isdir(mode):
        print_err("cannot access '{}': Not a directory".format(fn))
        return None, None
    return target, pattern


def process_pattern(fn):
    """Return a list of paths matching a pattern (or None on error).
    """
    directory, pattern = validate_pattern(fn)
    if directory is not None:
        filenames = fnmatch.filter(auto(listdir, directory), pattern)
        if filenames:
            return [directory + '/' + sfn for sfn in filenames]
        else:
            print_err("cannot access '{}': No such file or directory".format(fn))


def resolve_path(path):
    """Resolves path and converts it into an absolute path."""
    if path[0] == '~':
        # ~ or ~user
        path = os.path.expanduser(path)
    if path[0] != '/':
        # Relative path
        if cur_dir[-1] == '/':
            path = cur_dir + path
        else:
            path = cur_dir + '/' + path
    comps = path.split('/')
    new_comps = []
    for comp in comps:
        # We strip out xxx/./xxx and xxx//xxx, except that we want to keep the
        # leading / for absolute paths. This also removes the trailing slash
        # that autocompletion adds to a directory.
        if comp == '.' or (comp == '' and len(new_comps) > 0):
            continue
        if comp == '..':
            if len(new_comps) > 1:
                new_comps.pop()
        else:
            new_comps.append(comp)
    if len(new_comps) == 1 and new_comps[0] == '':
        return '/'
    return '/'.join(new_comps)


def get_dev_and_path(filename):
    """Determines if a given file is located locally or remotely. We assume
       that any directories from the pyboard take precedence over local
       directories of the same name. /flash and /sdcard are associated with
       the default device. /dev_name/path where dev_name is the name of a
       given device is also considered to be associated with the named device.

       If the file is associated with a remote device, then this function
       returns a tuple (dev, dev_filename) where dev is the device and
       dev_filename is the portion of the filename relative to the device.

       If the file is not associated with the remote device, then the dev
       portion of the returned tuple will be None.
    """
    if DEFAULT_DEV:
        if DEFAULT_DEV.is_root_path(filename):
            return (DEFAULT_DEV, filename)
    test_filename = filename + '/'
    with DEV_LOCK:
        for dev in DEVS:
            if test_filename.startswith(dev.name_path):
                dev_filename = filename[len(dev.name_path)-1:]
                if dev_filename == '':
                    dev_filename = '/'
                return (dev, dev_filename)
    return (None, filename)


def remote_repr(i):
    """Helper function to deal with types which we can't send to the pyboard."""
    repr_str = repr(i)
    if repr_str and repr_str[0] == '<':
        return 'None'
    return repr_str


def print_bytes(byte_str):
    """Prints a string or converts bytes to a string and then prints."""
    if isinstance(byte_str, str):
        print(byte_str)
    else:
        print(str(byte_str, encoding='utf8'))


def extra_funcs(*funcs):
  """Decorator which adds extra functions to be downloaded to the pyboard."""
  def extra_funcs_decorator(real_func):
    def wrapper(*args, **kwargs):
      return real_func(*args, **kwargs)
    wrapper.extra_funcs = list(funcs)
    wrapper.source = inspect.getsource(real_func)
    wrapper.name = real_func.__name__
    return wrapper
  return extra_funcs_decorator


def auto(func, filename, *args, **kwargs):
    """If `filename` is a remote file, then this function calls func on the
       micropython board, otherwise it calls it locally.
    """
    dev, dev_filename = get_dev_and_path(filename)
    if dev is None:
        if len(dev_filename) > 0 and dev_filename[0] == '~':
            dev_filename = os.path.expanduser(dev_filename)
        return func(dev_filename, *args, **kwargs)
    return dev.remote_eval(func, dev_filename, *args, **kwargs)


def board_name(default):
    """Returns the boards name (if available)."""
    try:
        import board
        try:
            name = board.name
        except AttributeError:
            # There was a board.py file, but it didn't have an name attribute
            # We also ignore this as an error
            name = default
    except ImportError:
        # No board.py file on the pyboard - not an error
        name = default
    except BaseException as err:
        print('Error encountered executing board.py')
        import sys
        sys.print_exception(err)
        name = default
    return repr(name)


def cat(src_filename, dst_file):
    """Copies the contents of the indicated file to an already opened file."""
    (dev, dev_filename) = get_dev_and_path(src_filename)
    if dev is None:
        with open(dev_filename, 'rb') as txtfile:
            for line in txtfile:
                dst_file.write(line)
    else:
        filesize = dev.remote_eval(get_filesize, dev_filename)
        return dev.remote(send_file_to_host, dev_filename, dst_file, filesize,
                          xfer_func=recv_file_from_remote)


def chdir(dirname):
    """Changes the current working directory."""
    import os
    os.chdir(dirname)


def copy_file(src_filename, dst_filename):
    """Copies a file from one place to another. Both the source and destination
       files must exist on the same machine.
    """
    try:
        with open(src_filename, 'rb') as src_file:
            with open(dst_filename, 'wb') as dst_file:
                while True:
                    buf = src_file.read(BUFFER_SIZE)
                    if len(buf) > 0:
                        dst_file.write(buf)
                    if len(buf) < BUFFER_SIZE:
                        break
        return True
    except:
        return False


def cp(src_filename, dst_filename):
    """Copies one file to another. The source file may be local or remote and
       the destination file may be local or remote.
    """
    src_dev, src_dev_filename = get_dev_and_path(src_filename)
    dst_dev, dst_dev_filename = get_dev_and_path(dst_filename)
    if src_dev is dst_dev:
        # src and dst are either on the same remote, or both are on the host
        return auto(copy_file, src_filename, dst_dev_filename)

    filesize = auto(get_filesize, src_filename)

    if dst_dev is None:
        # Copying from remote to host
        with open(dst_dev_filename, 'wb') as dst_file:
            return src_dev.remote(send_file_to_host, src_dev_filename, dst_file,
                                  filesize, xfer_func=recv_file_from_remote)
    if src_dev is None:
        # Copying from host to remote
        with open(src_dev_filename, 'rb') as src_file:
            return dst_dev.remote(recv_file_from_host, src_file, dst_dev_filename,
                                  filesize, xfer_func=send_file_to_remote)

    # Copying from remote A to remote B. We first copy the file
    # from remote A to the host and then from the host to remote B
    host_temp_file = tempfile.TemporaryFile()
    if src_dev.remote(send_file_to_host, src_dev_filename, host_temp_file,
                      filesize, xfer_func=recv_file_from_remote):
        host_temp_file.seek(0)
        return dst_dev.remote(recv_file_from_host, host_temp_file, dst_dev_filename,
                              filesize, xfer_func=send_file_to_remote)
    return False


def date():
    import time
    tm = time.localtime()
    dow = ('Mon', 'Tue', 'Web', 'Thu', 'Fri', 'Sat', 'Sun')
    mon = ('???', 'Jan', 'Feb', 'Mar', 'Apr', 'May', 'Jun', 'Jul', 'Aug', 'Sep', 'Oct', 'Nov', 'Dec')
    return repr('{} {} {:2d} {:02d}:{:02d}:{:02d} {}'.format(dow[tm[6]], mon[tm[1]], tm[2], tm[3], tm[4], tm[5], tm[0]))


def eval_str(string):
    """Executes a string containing python code."""
    output = eval(string)
    return output


def get_filesize(filename):
    """Returns the size of a file, in bytes."""
    import os
    try:
        # Since this function runs remotely, it can't depend on other functions,
        # so we can't call stat_mode.
        return os.stat(filename)[6]
    except OSError:
        return -1


def get_mode(filename):
    """Returns the mode of a file, which can be used to determine if a file
       exists, if a file is a file or a directory.
    """
    import os
    try:
        # Since this function runs remotely, it can't depend on other functions,
        # so we can't call stat_mode.
        return os.stat(filename)[0]
    except OSError:
        return 0


def lstat(filename):
    """Returns os.lstat for a given file, adjusting the timestamps as appropriate.
       This function will not follow symlinks."""
    import os
    try:
        # on the host, lstat won't try to follow symlinks
        rstat = os.lstat(filename)
    except:
        rstat = os.stat(filename)
        if rstat[0] & 0x4000 != 0 and rstat[8] == 0:
            # littlefs does some funky stuff with the size field and directories.
            # For now, we just set the size to 0.
            # unreasonable.
            rstat = rstat[:6] + tuple([0]) + rstat[7:]
    return rstat[:7] + tuple(tim + TIME_OFFSET for tim in rstat[7:])


def stat(filename):
    """Returns os.stat for a given file, adjusting the timestamps as appropriate."""
    import os
    rstat = os.stat(filename)
    return rstat[:7] + tuple(tim + TIME_OFFSET for tim in rstat[7:])


def sysname():
    """Returns the os.uname().sysname field."""
    try:
        import os
        return repr(os.uname().sysname)
    except:
        return repr('unknown')


def is_visible(filename):
    """Determines if the file should be considered to be a non-hidden file."""
    return filename[0] != '.' and filename[-1] != '~'


@extra_funcs(stat)
def get_stat(filename):
    """Returns the stat array for a given file. Returns all 0's if the file
       doesn't exist.
    """
    try:
        return stat(filename)
    except OSError:
        return (0,) * 10


@extra_funcs(lstat)
def get_lstat(filename):
    """Returns the stat array for a given file. Returns all 0's if the file
       doesn't exist.
    """
    try:
        return lstat(filename)
    except OSError:
        return (0,) * 10


def listdir(dirname):
    """Returns a list of filenames contained in the named directory."""
    import os
    return os.listdir(dirname)


def listdir_matches(match):
    """Returns a list of filenames contained in the named directory.
       Only filenames which start with `match` will be returned.
       Directories will have a trailing slash.
    """
    import os
    last_slash = match.rfind('/')
    if last_slash == -1:
        dirname = '.'
        match_prefix = match
        result_prefix = ''
    else:
        match_prefix = match[last_slash + 1:]
        if last_slash == 0:
            dirname = '/'
            result_prefix = '/'
        else:
            dirname = match[0:last_slash]
            result_prefix = dirname + '/'
    def add_suffix_if_dir(filename):
        try:
            if (os.stat(filename)[0] & 0x4000) != 0:
                return filename + '/'
        except FileNotFoundError:
            # This can happen when a symlink points to a non-existant file.
            pass
        return filename
    if not os.path.isdir(dirname):
        return []
    matches = [add_suffix_if_dir(result_prefix + filename)
               for filename in os.listdir(dirname) if filename.startswith(match_prefix)]
    return matches


@extra_funcs(is_visible, lstat)
def listdir_lstat(dirname, show_hidden=True):
    """Returns a list of tuples for each file contained in the named
       directory, or None if the directory does not exist. Each tuple
       contains the filename, followed by the tuple returned by
       calling os.stat on the filename.
    """
    import os
    try:
        files = os.listdir(dirname)
    except OSError:
        return None
    if dirname == '/':
        return list((file, lstat('/' + file)) for file in files if is_visible(file) or show_hidden)
    return list((file, lstat(dirname + '/' + file)) for file in files if is_visible(file) or show_hidden)


@extra_funcs(is_visible, stat)
def listdir_stat(dirname, show_hidden=True):
    """Returns a list of tuples for each file contained in the named
       directory, or None if the directory does not exist. Each tuple
       contains the filename, followed by the tuple returned by
       calling os.stat on the filename.
    """
    import os
    try:
        files = os.listdir(dirname)
    except OSError:
        return None
    if dirname == '/':
        return list((file, stat('/' + file)) for file in files if is_visible(file) or show_hidden)
    return list((file, stat(dirname + '/' + file)) for file in files if is_visible(file) or show_hidden)


def make_directory(dirname):
    """Creates one or more directories."""
    import os
    try:
        os.mkdir(dirname)
    except:
        return False
    return True


def mkdir(filename):
    """Creates a directory."""
    return auto(make_directory, filename)


def remove_file(filename, recursive=False, force=False):
    """Removes a file or directory."""
    import os
    try:
        mode = os.stat(filename)[0]
        if mode & 0x4000 != 0:
            # directory
            if recursive:
                for file in os.listdir(filename):
                    success = remove_file(filename + '/' + file, recursive, force)
                    if not success and not force:
                        return False
                os.rmdir(filename) # PGH Work like Unix: require recursive
            else:
                if not force:
                    return False
        else:
            os.remove(filename)
    except:
        if not force:
            return False
    return True


def rm(filename, recursive=False, force=False):
    """Removes a file or directory tree."""
    return auto(remove_file, filename, recursive, force)


def make_dir(dst_dir, dry_run, print_func, recursed):
    """Creates a directory. Produces information in case of dry run.
    Issues error where necessary.
    """
    parent = os.path.split(dst_dir.rstrip('/'))[0] # Check for nonexistent parent
    parent_files = auto(listdir_lstat, parent) if parent else True # Relative dir
    if dry_run:
        if recursed: # Assume success: parent not actually created yet
            print_func("Creating directory {}".format(dst_dir))
        elif parent_files is None:
            print_func("Unable to create {}".format(dst_dir))
        return True
    if not mkdir(dst_dir):
        print_err("Unable to create {}".format(dst_dir))
        return False
    return True


def rsync(src_dir, dst_dir, mirror, dry_run, print_func, recursed, sync_hidden):
    """Synchronizes 2 directory trees."""
    # This test is a hack to avoid errors when accessing /flash. When the
    # cache synchronisation issue is solved it should be removed
    if not isinstance(src_dir, str) or not len(src_dir):
        return

    sstat = auto(get_stat, src_dir)
    smode = stat_mode(sstat)
    if mode_isfile(smode):
        print_err('Source {} is a file not a directory.'.format(src_dir))
        return

    d_src = {}  # Look up stat tuple from name in current directory
    src_files = auto(listdir_stat, src_dir, show_hidden=sync_hidden)
    if src_files is None:
        print_err('Source directory {} does not exist.'.format(src_dir))
        return
    for name, stat in src_files:
        d_src[name] = stat

    d_dst = {}
    dst_files = auto(listdir_stat, dst_dir, show_hidden=sync_hidden)
    if dst_files is None: # Directory does not exist
        if not make_dir(dst_dir, dry_run, print_func, recursed):
            return
    else: # dest exists
        for name, stat in dst_files:
            d_dst[name] = stat

    set_dst = set(d_dst.keys())
    set_src = set(d_src.keys())
    to_add = set_src - set_dst  # Files to copy to dest
    to_del = set_dst - set_src  # To delete from dest
    to_upd = set_dst.intersection(set_src) # In both: may need updating

    for src_basename in to_add:  # Name in source but absent from destination
        src_filename = src_dir + '/' + src_basename
        dst_filename = dst_dir + '/' + src_basename
        print_func("Adding %s" % dst_filename)
        src_stat = d_src[src_basename]
        src_mode = stat_mode(src_stat)
        if not dry_run:
            if not mode_isdir(src_mode):
                cp(src_filename, dst_filename)
        if mode_isdir(src_mode):
            rsync(src_filename, dst_filename, mirror=mirror, dry_run=dry_run,
                  print_func=print_func, recursed=True, sync_hidden=sync_hidden)

    if mirror:  # May delete
        for dst_basename in to_del:  # In dest but not in source
            dst_filename = dst_dir + '/' + dst_basename
            print_func("Removing %s" % dst_filename)
            if not dry_run:
                rm(dst_filename, recursive=True, force=True)

    for src_basename in to_upd:  # Names are identical
        src_stat = d_src[src_basename]
        dst_stat = d_dst[src_basename]
        src_filename = src_dir + '/' + src_basename
        dst_filename = dst_dir + '/' + src_basename
        src_mode = stat_mode(src_stat)
        dst_mode = stat_mode(dst_stat)
        if mode_isdir(src_mode):
            if mode_isdir(dst_mode):
                # src and dst are both directories - recurse
                rsync(src_filename, dst_filename, mirror=mirror, dry_run=dry_run,
                      print_func=print_func, recursed=True, sync_hidden=sync_hidden)
            else:
                msg = "Source '{}' is a directory and destination " \
                      "'{}' is a file. Ignoring"
                print_err(msg.format(src_filename, dst_filename))
        else:
            if mode_isdir(dst_mode):
                msg = "Source '{}' is a file and destination " \
                      "'{}' is a directory. Ignoring"
                print_err(msg.format(src_filename, dst_filename))
            else:
                print_func('Checking {}'.format(dst_filename))
                if stat_mtime(src_stat) > stat_mtime(dst_stat):
                    msg = "{} is newer than {} - copying"
                    print_func(msg.format(src_filename, dst_filename))
                    if not dry_run:
                        cp(src_filename, dst_filename)


# rtc_time[0] - year    4 digit
# rtc_time[1] - month   1..12
# rtc_time[2] - day     1..31
# rtc_time[3] - weekday 1..7 1=Monday
# rtc_time[4] - hour    0..23
# rtc_time[5] - minute  0..59
# rtc_time[6] - second  0..59
# rtc_time[7] - yearday 1..366
# rtc_time[8] - isdst   0, 1, or -1
def set_time(rtc_time):
    rtc = None
    try:
        # Pyboard (pyboard doesn't have machine.RTC()).
        # The pyb.RTC.datetime function takes the arguments in the order:
        # (year, month, day, weekday, hour, minute, second, subseconds)
        # http://docs.micropython.org/en/latest/library/pyb.RTC.html#pyb.RTC.datetime
        import pyb
        rtc = pyb.RTC()
        rtc.datetime(rtc_time)
    except:
        try:
            import pycom
            # PyCom's machine.RTC takes its arguments in a slightly different order
            # than the official machine.RTC.
            # (year, month, day, hour, minute, second[, microsecond[, tzinfo]])
            # https://docs.pycom.io/firmwareapi/pycom/machine/rtc/#rtc-init-datetime-none-source-rtc-internal-rc
            rtc_time2 = (rtc_time[0], rtc_time[1], rtc_time[2], rtc_time[4], rtc_time[5], rtc_time[6])
            import machine
            rtc = machine.RTC()
            rtc.init(rtc_time2)
        except:
            try:
                # The machine.RTC documentation was incorrect and doesn't agree with the code, so no link
                # is presented here. The order of the arguments is the same as the pyboard.
                import machine
                rtc = machine.RTC()
                try:
                    # ESP8266 uses rtc.datetime() rather than rtc.init()
                    rtc.datetime(rtc_time)
                except:
                    # ESP32 (at least Loboris port) uses rtc.init()
                    rtc.init(rtc_time)
            except:
                # Check for the Raspberry Pi Pico - machine.RTC doesn't exist
                try:
                    import os
                    if os.uname().sysname == 'rp2':
                        setup_0 = rtc_time[0] << 12 | rtc_time[1] << 8 | rtc_time[2]
                        setup_1 = (rtc_time[3] % 7) << 24 | rtc_time[4] << 16 | rtc_time[5] << 8 | rtc_time[6]
                        machine.mem32[0x4005c004] = setup_0
                        machine.mem32[0x4005c008] = setup_1
                        machine.mem32[0x4005c00c] |= 0x10
                except:
                    pass


# 0x0D's sent from the host get transformed into 0x0A's, and 0x0A sent to the
# host get converted into 0x0D0A when using sys.stdin. sys.tsin.buffer does
# no transformations, so if that's available, we use it, otherwise we need
# to use hexlify in order to get unaltered data.

def recv_file_from_host(src_file, dst_filename, filesize, dst_mode='wb'):
    """Function which runs on the pyboard. Matches up with send_file_to_remote."""
    import sys
    try:
        import ubinascii
    except:
        import binascii as ubinascii
    import os
    if HAS_BUFFER:
        try:
            import micropython
            # We don't want 0x03 bytes in the data to be interpreted as a Control-C
            # This gets reset each time the REPL runs a line, so we don't need to
            # worry about resetting it ourselves
            micropython.kbd_intr(-1)
        except:
            pass
    try:
        #rp2: import time
        with open(dst_filename, dst_mode) as dst_file:
            bytes_remaining = filesize
            if not HAS_BUFFER:
                bytes_remaining *= 2  # hexlify makes each byte into 2
            buf_size = BUFFER_SIZE
            write_buf = bytearray(buf_size)
            read_buf = bytearray(buf_size)
            while bytes_remaining > 0:
                # Send back an ack as a form of flow control
                sys.stdout.write('\x06')
                read_size = min(bytes_remaining, buf_size)
                buf_remaining = read_size
                buf_index = 0
                while buf_remaining > 0:
                    if HAS_BUFFER:
                        bytes_read = sys.stdin.buffer.readinto(read_buf, read_size)
                    else:
                        bytes_read = sys.stdin.readinto(read_buf, read_size)
                    # The following sleep is required for the RPi Pico
                    #rp2: time.sleep_ms(20)
                    if bytes_read > 0:
                        write_buf[buf_index:bytes_read] = read_buf[0:bytes_read]
                        buf_index += bytes_read
                        buf_remaining -= bytes_read
                if HAS_BUFFER:
                    dst_file.write(write_buf[0:read_size])
                else:
                    dst_file.write(ubinascii.unhexlify(write_buf[0:read_size]))
                if hasattr(os, 'sync'):
                    os.sync()
                bytes_remaining -= read_size
        return True
    except:
        return False


def send_file_to_remote(dev, src_file, dst_filename, filesize, dst_mode='wb'):
    """Intended to be passed to the `remote` function as the xfer_func argument.
       Matches up with recv_file_from_host.
    """
    bytes_remaining = filesize
    save_timeout = dev.timeout
    dev.timeout = 2
    while bytes_remaining > 0:
        # Wait for ack so we don't get too far ahead of the remote
        ack = dev.read(1)
        if ack is None or ack != b'\x06':
            sys.stderr.write("timed out or error in transfer to remote: {!r}\n".format(ack))
            sys.exit(2)

        if HAS_BUFFER:
            buf_size = BUFFER_SIZE
        else:
            buf_size = BUFFER_SIZE // 2
        read_size = min(bytes_remaining, buf_size)
        buf = src_file.read(read_size)
        #sys.stdout.write('\r%d/%d' % (filesize - bytes_remaining, filesize))
        #sys.stdout.flush()
        if HAS_BUFFER:
            dev.write(buf)
        else:
            dev.write(binascii.hexlify(buf))
        bytes_remaining -= read_size
    #sys.stdout.write('\r')
    dev.timeout = save_timeout


def recv_file_from_remote(dev, src_filename, dst_file, filesize):
    """Intended to be passed to the `remote` function as the xfer_func argument.
       Matches up with send_file_to_host.
    """
    bytes_remaining = filesize
    if not HAS_BUFFER:
        bytes_remaining *= 2  # hexlify makes each byte into 2
    buf_size = BUFFER_SIZE
    write_buf = bytearray(buf_size)
    while bytes_remaining > 0:
        read_size = min(bytes_remaining, buf_size)
        buf_remaining = read_size
        buf_index = 0
        while buf_remaining > 0:
            read_buf = dev.read(buf_remaining)
            bytes_read = len(read_buf)
            if bytes_read:
                write_buf[buf_index:bytes_read] = read_buf[0:bytes_read]
                buf_index += bytes_read
                buf_remaining -= bytes_read
        if HAS_BUFFER:
            dst_file.write(write_buf[0:read_size])
        else:
            dst_file.write(binascii.unhexlify(write_buf[0:read_size]))
        # Send an ack to the remote as a form of flow control
        dev.write(b'\x06')   # ASCII ACK is 0x06
        bytes_remaining -= read_size


def send_file_to_host(src_filename, dst_file, filesize):
    """Function which runs on the pyboard. Matches up with recv_file_from_remote."""
    import sys
    try:
        import ubinascii
    except:
        import binascii as ubinascii
    try:
        with open(src_filename, 'rb') as src_file:
            bytes_remaining = filesize
            if HAS_BUFFER:
                buf_size = BUFFER_SIZE
            else:
                buf_size = BUFFER_SIZE // 2
            while bytes_remaining > 0:
                read_size = min(bytes_remaining, buf_size)
                buf = src_file.read(read_size)
                if HAS_BUFFER:
                    sys.stdout.buffer.write(buf)
                else:
                    sys.stdout.write(ubinascii.hexlify(buf))
                bytes_remaining -= read_size
                # Wait for an ack so we don't get ahead of the remote
                while True:
                    char = sys.stdin.read(1)
                    if char:
                        if char == '\x06':
                            break
                        # This should only happen if an error occurs
                        sys.stdout.write(char)
        return True
    except:
        return False


def test_buffer():
    """Checks the micropython firmware to see if sys.stdin.buffer exists."""
    import sys
    try:
        _ = sys.stdin.buffer
        return True
    except:
        return False


def test_readinto():
    """Checks the micropython firmware to see if sys.stdin.readinto exists."""
    import sys
    try:
        _ = sys.stdin.readinto
        return True
    except:
        return False


def test_unhexlify():
    """Checks the micropython firmware to see if ubinascii.unhexlify exists."""
    try:
        import ubinascii
    except:
        import binascii as ubinascii
    try:
        _ = ubinascii.unhexlify
        return True
    except:
        return False


def get_time_epoch():
    """Determines the epoch used by the MicroPython board."""
    import time
    try:
      return time.gmtime(0)
    except:
      """Assume its a pyboard, with an epoch of 2000."""
      return (2000, 1, 1, 0, 0, 0, 0, 0)


def mode_exists(mode):
    return mode & 0xc000 != 0


def mode_isdir(mode):
    return mode & 0x4000 != 0


def mode_issymlink(mode):
    return mode & 0xf000 == 0xa000


def mode_isfile(mode):
    return mode & 0x8000 != 0


def stat_mode(stat):
    """Returns the mode field from the results returned by os.stat()."""
    return stat[0]


def stat_size(stat):
    """Returns the filesize field from the results returned by os.stat()."""
    return stat[6]


def stat_mtime(stat):
    """Returns the mtime field from the results returned by os.stat()."""
    return stat[8]


def word_len(word):
    """Returns the word length, minus any color codes."""
    if word[0] == '\x1b':
        return len(word) - 11   # 7 for color, 4 for no-color
    return len(word)


def print_cols(words, print_func, termwidth=79):
    """Takes a single column of words, and prints it as multiple columns that
    will fit in termwidth columns.
    """
    width = max([word_len(word) for word in words])
    nwords = len(words)
    ncols = max(1, (termwidth + 1) // (width + 1))
    nrows = (nwords + ncols - 1) // ncols
    for row in range(nrows):
        for i in range(row, nwords, nrows):
            word = words[i]
            if word[0] == '\x1b':
                print_func('%-*s' % (width + 11, words[i]),
                           end='\n' if i + nrows >= nwords else ' ')
            else:
                print_func('%-*s' % (width, words[i]),
                           end='\n' if i + nrows >= nwords else ' ')


def decorated_filename(filename, stat):
    """Takes a filename and the stat info and returns the decorated filename.
       The decoration takes the form of a single character which follows
       the filename. Currently, the only decoration is '/' for directories.
    """
    mode = stat[0]
    if mode_isdir(mode):
        return DIR_COLOR + filename + END_COLOR + '/'
    if mode_issymlink(mode):
        return filename + '@'
    if filename.endswith('.py'):
        return PY_COLOR + filename + END_COLOR
    return filename


def print_long(filename, stat, print_func):
    """Prints detailed information about the file passed in."""
    size = stat_size(stat)
    mtime = stat_mtime(stat)
    file_mtime = time.localtime(mtime)
    curr_time = time.time()
    if mtime > (curr_time + SIX_MONTHS) or mtime < (curr_time - SIX_MONTHS):
        print_func('%6d %s %2d %04d  %s' % (size, MONTH[file_mtime[1]],
                                            file_mtime[2], file_mtime[0],
                                            decorated_filename(filename, stat)))
    else:
        print_func('%6d %s %2d %02d:%02d %s' % (size, MONTH[file_mtime[1]],
                                                file_mtime[2], file_mtime[3], file_mtime[4],
                                                decorated_filename(filename, stat)))


def trim(docstring):
    """Trims the leading spaces from docstring comments.

    From http://www.python.org/dev/peps/pep-0257/

    """
    if not docstring:
        return ''
    # Convert tabs to spaces (following the normal Python rules)
    # and split into a list of lines:
    lines = docstring.expandtabs().splitlines()
    # Determine minimum indentation (first line doesn't count):
    indent = sys.maxsize
    for line in lines[1:]:
        stripped = line.lstrip()
        if stripped:
            indent = min(indent, len(line) - len(stripped))
    # Remove indentation (first line is special):
    trimmed = [lines[0].strip()]
    if indent < sys.maxsize:
        for line in lines[1:]:
            trimmed.append(line[indent:].rstrip())
    # Strip off trailing and leading blank lines:
    while trimmed and not trimmed[-1]:
        trimmed.pop()
    while trimmed and not trimmed[0]:
        trimmed.pop(0)
    # Return a single string:
    return '\n'.join(trimmed)


def add_arg(*args, **kwargs):
    """Returns a list containing args and kwargs."""
    return (args, kwargs)


def connect(port, baud=115200, user='micro', password='python', wait=0):
    """Tries to connect automagically via network or serial."""
    if '/' in port:
        connect_serial(port, baud=baud, wait=wait)
    else:
        try:
            ip_address = socket.gethostbyname(port)
            #print('Connecting to ip', ip_address)
            connect_telnet(port, ip_address, user=user, password=password)
        except (socket.gaierror, ValueError):
            # Doesn't look like a hostname or IP-address, assume its a serial port
            #print('connecting to serial', port)
            connect_serial(port, baud=baud, wait=wait)


def connect_telnet(name, ip_address=None, user='micro', password='python'):
    """Connect to a MicroPython board via telnet."""
    if ip_address is None:
        try:
            ip_address = socket.gethostbyname(name)
        except socket.gaierror:
            ip_address = name
    if not QUIET:
        if name == ip_address:
            print('Connecting to (%s) ...' % ip_address)
        else:
            print('Connecting to %s (%s) ...' % (name, ip_address))
    dev = DeviceNet(name, ip_address, user, password)
    add_device(dev)


def connect_serial(port, baud=115200, wait=0):
    """Connect to a MicroPython board via a serial port."""
    if not QUIET:
        print('Connecting to %s (buffer-size %d)...' % (port, BUFFER_SIZE))
    try:
        dev = DeviceSerial(port, baud, wait)
    except DeviceError as err:
        sys.stderr.write(str(err))
        sys.stderr.write('\n')
        return False
    add_device(dev)
    return True


def strip_source(source):
    """ Strip out comments and Docstrings from some python source code."""
    mod = ""

    prev_toktype = token.INDENT
    last_lineno = -1
    last_col = 0

    tokgen = tokenize.generate_tokens(io.StringIO(source).readline)
    for toktype, ttext, (slineno, scol), (elineno, ecol), ltext in tokgen:
        if 0:   # Change to if 1 to see the tokens fly by.
            print("%10s %-14s %-20r %r" % (
                tokenize.tok_name.get(toktype, toktype),
                "%d.%d-%d.%d" % (slineno, scol, elineno, ecol),
                ttext, ltext
                ))
        if slineno > last_lineno:
            last_col = 0
        if scol > last_col:
            mod += " " * (scol - last_col)
        if toktype == token.STRING and prev_toktype == token.INDENT:
            # Docstring
            mod = mod.rstrip(' \t\n')
        elif toktype == tokenize.COMMENT:
            # Comment
            mod = mod.rstrip(' \t\n')
        else:
            mod += ttext
        prev_toktype = toktype
        last_col = ecol
        last_lineno = elineno
    return mod


class SmartFile(object):
    """Class which implements a write method which can takes bytes or str."""

    def __init__(self, file):
        self.file = file

    def close(self):
        self.file.close()

    def flush(self):
        self.file.flush()

    def read(self, num_bytes):
        return self.file.buffer.read(num_bytes)

    def seek(self, pos):
        self.file.seek(pos)

    def tell(self):
        return self.file.tell()

    def write(self, data):
        if isinstance(data, str):
            return self.file.write(data)
        return self.file.buffer.write(data)


class DeviceError(Exception):
    """Errors that we want to report to the user and keep running."""
    pass


class Device(object):

    def __init__(self, pyb):
        self.pyb = pyb
        self.has_buffer = False  # needs to be set for remote_eval to work
        self.time_offset = 0
        self.adjust_for_timezone = False
        self.sysname = ''
        QUIET or print('Retrieving sysname ... ', end='', flush=True)
        self.sysname = self.remote_eval(sysname)
        QUIET or print(self.sysname)
        if not ASCII_XFER:
            QUIET or print('Testing if sys.stdin.buffer exists ... ', end='', flush=True)
            self.has_buffer = self.remote_eval(test_buffer)
            QUIET or print('Y' if self.has_buffer else 'N')
        else:
            QUIET or print('Testing if ubinascii.unhexlify exists ... ', end='', flush=True)
            unhexlify_exists = self.remote_eval(test_unhexlify)
            QUIET or print('Y' if unhexlify_exists else 'N')
            if not unhexlify_exists:
                raise ShellError('rshell needs MicroPython firmware with ubinascii.unhexlify')
        QUIET or print('Retrieving root directories ... ', end='', flush=True)
        self.root_dirs = ['/{}/'.format(dir) for dir in self.remote_eval(listdir, '/')]
        QUIET or print(' '.join(self.root_dirs))
        QUIET or print('Setting time ... ', end='', flush=True)
        now = self.sync_time()
        QUIET or print(time.strftime('%b %d, %Y %H:%M:%S', now))
        QUIET or print('Evaluating board_name ... ', end='', flush=True)
        self.name, messages = self.remote_eval_last(board_name, self.default_board_name())
        QUIET or print(self.name)
        if (len(messages) > 0) and not QUIET:
            print('----- Prints from board.py ----')
            print(messages)
            print('----')
        self.dev_name_short = self.name
        QUIET or print('Retrieving time epoch ... ', end='', flush=True)
        epoch_tuple = self.remote_eval(get_time_epoch)
        if len(epoch_tuple) == 8:
            epoch_tuple = epoch_tuple + (0,)
        QUIET or print(time.strftime('%b %d, %Y', epoch_tuple))

        self.time_offset = calendar.timegm(epoch_tuple)
        # The pyboard maintains its time as localtime, whereas unix and
        # esp32 maintain their time as GMT.
        if self.sysname == 'rp2':
            # The Pico uses a 1970 epoch, but uses localtime
            self.adjust_for_timezone = True
        else:
            self.adjust_for_timezone = (epoch_tuple[0] != 1970)


    def check_pyb(self):
        """Raises an error if the pyb object was closed."""
        if self.pyb is None:
            raise DeviceError('serial port %s closed' % self.dev_name_short)

    def close(self):
        """Closes the serial port."""
        if self.pyb and self.pyb.serial:
            self.pyb.serial.close()
        self.pyb = None

    def default_board_name(self):
        return 'unknown'

    def is_root_path(self, filename):
        """Determines if 'filename' corresponds to a directory on this device."""
        test_filename = filename + '/'
        for root_dir in self.root_dirs:
            if test_filename.startswith(root_dir):
                return True
        return False

    def is_serial_port(self, port):
        return False

    def read(self, num_bytes):
        """Reads data from the pyboard over the serial port."""
        self.check_pyb()
        try:
            return self.pyb.serial.read(num_bytes)
        except (serial.serialutil.SerialException, TypeError):
            # Write failed - assume that we got disconnected
            self.close()
            raise DeviceError('serial port %s closed' % self.dev_name_short)

    def remote(self, func, *args, xfer_func=None, **kwargs):
        """Calls func with the indicated args on the micropython board."""
        global HAS_BUFFER
        HAS_BUFFER = self.has_buffer
        if hasattr(func, 'extra_funcs'):
          func_name = func.name
          func_lines = []
          for extra_func in func.extra_funcs:
            func_lines += inspect.getsource(extra_func).split('\n')
            func_lines += ['']
          func_lines += filter(lambda line: line[:1] != '@', func.source.split('\n'))
          func_src = '\n'.join(func_lines)
        else:
          func_name = func.__name__
          func_src = inspect.getsource(func)
        if self.sysname == 'rp2':
            func_src = func_src.replace('#rp2: ', '')
        func_src = strip_source(func_src)
        args_arr = [remote_repr(i) for i in args]
        kwargs_arr = ["{}={}".format(k, remote_repr(v)) for k, v in kwargs.items()]
        func_src += 'output = ' + func_name + '('
        func_src += ', '.join(args_arr + kwargs_arr)
        func_src += ')\n'
        func_src += 'if output is None:\n'
        func_src += '    print("None")\n'
        func_src += 'else:\n'
        func_src += '    print(output)\n'
        time_offset = self.time_offset
        if self.adjust_for_timezone:
          time_offset -= time.localtime().tm_gmtoff
        func_src = func_src.replace('TIME_OFFSET', '{}'.format(time_offset))
        func_src = func_src.replace('HAS_BUFFER', '{}'.format(HAS_BUFFER))
        func_src = func_src.replace('BUFFER_SIZE', '{}'.format(BUFFER_SIZE))
        func_src = func_src.replace('IS_UPY', 'True')
        if DEBUG:
            print('----- About to send %d bytes of code to the pyboard -----' % len(func_src))
            print(func_src)
            print('-----')
        self.check_pyb()
        try:
            self.pyb.enter_raw_repl()
            self.check_pyb()
            output = self.pyb.exec_raw_no_follow(func_src)
            if xfer_func:
                xfer_func(self, *args, **kwargs)
            self.check_pyb()
            output, _ = self.pyb.follow(timeout=20)
            self.check_pyb()
            self.pyb.exit_raw_repl()
        except (serial.serialutil.SerialException, TypeError):
            self.close()
            raise DeviceError('serial port %s closed' % self.dev_name_short)
        if DEBUG:
            print('-----Response-----')
            print(output)
            print('-----')
        return output

    def remote_eval(self, func, *args, **kwargs):
        """Calls func with the indicated args on the micropython board, and
           converts the response back into python by using eval.
        """
        return eval(self.remote(func, *args, **kwargs))

    def remote_eval_last(self, func, *args, **kwargs):
        """Calls func with the indicated args on the micropython board, and
           converts the response back into python by using eval.
        """
        result = self.remote(func, *args, **kwargs).split(b'\r\n')
        messages = result[0:-2]
        messages = b'\n'.join(messages).decode('utf-8')
        return (eval(result[-2]), messages)

    def status(self):
        """Returns a status string to indicate whether we're connected to
           the pyboard or not.
        """
        if self.pyb is None:
            return 'closed'
        return 'connected'

    def sync_time(self):
        """Sets the time on the pyboard to match the time on the host."""
        now = time.localtime(time.time())
        self.remote(set_time, (now.tm_year, now.tm_mon, now.tm_mday, now.tm_wday + 1,
                               now.tm_hour, now.tm_min, now.tm_sec, 0))
        return now

    def write(self, buf):
        """Writes data to the pyboard over the serial port."""
        self.check_pyb()
        try:
            return self.pyb.serial.write(buf)
        except (serial.serialutil.SerialException, BrokenPipeError, TypeError):
            # Write failed - assume that we got disconnected
            self.close()
            raise DeviceError('{} closed'.format(self.dev_name_short))


class DeviceSerial(Device):

    def __init__(self, port, baud, wait):
        self.port = port
        self.baud = baud
        self.wait = wait

        if wait and not os.path.exists(port):
            toggle = False
            try:
                if not QUIET:
                    sys.stdout.write("Waiting %d seconds for serial port '%s' to exist" % (wait, port))
                    sys.stdout.flush()
                while wait and not os.path.exists(port):
                    if not QUIET:
                        sys.stdout.write('.')
                        sys.stdout.flush()
                    time.sleep(0.5)
                    toggle = not toggle
                    wait = wait if not toggle else wait -1
                QUIET or sys.stdout.write("\n")
            except KeyboardInterrupt:
                raise DeviceError('Interrupted')

        self.dev_name_long = '%s at %d baud' % (port, baud)

        try:
            pyb = Pyboard(port, baudrate=baud, wait=wait, rts=RTS, dtr=DTR)
        except PyboardError as err:
            print(err)
            sys.exit(1)

        # Bluetooth devices take some time to connect at startup, and writes
        # issued while the remote isn't connected will fail. So we send newlines
        # with pauses until one of our writes succeeds.
        try:
            # we send a Control-C which should kill the current line
            # assuming we're talking to the micropython repl. If we send
            # a newline, then the junk might get interpreted as a command
            # which will do who knows what.
            pyb.serial.write(b'\x03')
        except serial.serialutil.SerialException:
            # Write failed. Now report that we're waiting and keep trying until
            # a write succeeds
            QUIET or sys.stdout.write("Waiting for transport to be connected.")
            while True:
                time.sleep(0.5)
                try:
                    pyb.serial.write(b'\x03')
                    break
                except serial.serialutil.SerialException:
                    pass
                if not QUIET:
                    sys.stdout.write('.')
                    sys.stdout.flush()
            QUIET or sys.stdout.write('\n')

        # Send Control-C followed by CR until we get a >>> prompt
        QUIET or print('Trying to connect to REPL ', end='', flush=True)
        connected = False
        for _ in range(20):
            pyb.serial.write(b'\x03\r')
            data = pyb.read_until(1, b'>>> ', timeout=0.1)
            if data.endswith(b'>>> '):
                connected = True
                break
            if not QUIET:
                sys.stdout.write('.')
                sys.stdout.flush()
        if connected:
            QUIET or print(' connected', flush=True)
        else:
            raise DeviceError('Unable to connect to REPL')

        # In theory the serial port is now ready to use
        Device.__init__(self, pyb)
        self.dev_name_short = port

    def default_board_name(self):
        return 'pyboard'

    def is_serial_port(self, port):
        return self.dev_name_short == port

    @property
    def timeout(self):
        """Gets the timeout associated with the serial port."""
        self.check_pyb()
        return self.pyb.serial.timeout

    @timeout.setter
    def timeout(self, value):
        """Sets the timeout associated with the serial port."""
        self.check_pyb()
        try:
            self.pyb.serial.timeout = value
        except:
            # timeout is a property so it calls code, and that can fail
            # if the serial port is closed.
            pass


class DeviceNet(Device):

    def __init__(self, name, ip_address, user, password):
        self.dev_name_short = '{} ({})'.format(name, ip_address)
        self.dev_name_long = self.dev_name_short

        try:
            pyb = Pyboard(ip_address, user=user, password=password)
        except (socket.timeout, OSError):
            raise DeviceError('No response from {}'.format(ip_address))
        except KeyboardInterrupt:
            raise DeviceError('Interrupted')
        Device.__init__(self, pyb)

    def default_board_name(self):
        return 'wipy'

    @property
    def timeout(self):
        """There is no equivalent to timeout for the telnet connection."""
        return None

    @timeout.setter
    def timeout(self, value):
        """There is no equivalent to timeout for the telnet connection."""
        pass


class AutoBool(object):
    """A simple class which allows a boolean to be set to False in conjunction
       with a with: statement.
    """

    def __init__(self):
        self.value = False

    def __enter__(self):
        self.value = True

    def __exit__(self, type, value, traceback):
        self.value = False

    def __call__(self):
        return self.value


class ShellError(Exception):
    """Errors that we want to report to the user and keep running."""
    pass


class Shell(cmd.Cmd):
    """Implements the shell as a command line interpreter."""

    def __init__(self, filename=None, timing=False, **kwargs):
        cmd.Cmd.__init__(self, **kwargs)
        if 'stdin' in kwargs:
            cmd.Cmd.use_rawinput = 0

        self.real_stdout = self.stdout
        self.smart_stdout = SmartFile(self.stdout)

        self.stderr = SmartFile(sys.stderr)

        self.filename = filename
        self.line_num = 0
        self.timing = timing

        global cur_dir
        cur_dir = os.getcwd()
        self.prev_dir = cur_dir
        self.columns = shutil.get_terminal_size().columns

        self.redirect_dev = None
        self.redirect_filename = ''
        self.redirect_mode = ''

        self.quit_when_no_output = False
        self.quit_serial_reader = False
        readline.set_completer_delims(DELIMS)

        self.set_prompt()

    def set_prompt(self):
        if self.stdin == sys.stdin:
            prompt = PROMPT_COLOR + cur_dir + END_COLOR + '> '
            if FAKE_INPUT_PROMPT:
                print(prompt, end='')
                self.prompt = ''
            else:
                self.prompt = prompt
        else:
            # Executing commands from a file
            self.prompt = ''

    def cmdloop(self, line=None):
        if line:
            line = self.precmd(line)
            stop = self.onecmd(line)
            stop = self.postcmd(stop, line)
        else:
            cmd.Cmd.cmdloop(self)

    def onecmd(self, line):
        """Override onecmd.

        1 - So we don't have to have a do_EOF method.
        2 - So we can strip comments
        3 - So we can track line numbers
        """
        if DEBUG:
            print('Executing "%s"' % line)
        self.line_num += 1
        if line == "EOF" or line == 'exit':
            if cmd.Cmd.use_rawinput:
                # This means that we printed a prompt, and we'll want to
                # print a newline to pretty things up for the caller.
                self.print('')
            return True
        # Strip comments
        comment_idx = line.find("#")
        if comment_idx >= 0:
            line = line[0:comment_idx]
            line = line.strip()

        # search multiple commands on the same line
        lexer = shlex.shlex(line)
        lexer.whitespace = ''

        for issemicolon, group in itertools.groupby(lexer, lambda x: x == ";"):
            if not issemicolon:
                self.onecmd_exec("".join(group))

    def onecmd_exec(self, line):
        try:
            if self.timing:
                start_time = time.time()
                result = cmd.Cmd.onecmd(self, line)
                end_time = time.time()
                print('took %.3f seconds' % (end_time - start_time))
                return result
            else:
                return cmd.Cmd.onecmd(self, line)
        except DeviceError as err:
            print_err(err)
        except ShellError as err:
            print_err(err)
        except SystemExit:
            # When you use -h with argparse it winds up call sys.exit, which
            # raises a SystemExit. We intercept it because we don't want to
            # exit the shell, just the command.
            return False

    def default(self, line):
        print_err("Unrecognized command:", line)

    def emptyline(self):
        """We want empty lines to do nothing. By default they would repeat the
        previous command.

        """
        pass
    def precmd(self, line):
        self.stdout = self.smart_stdout
        return line

    def postcmd(self, stop, line):
        if self.stdout != self.smart_stdout:
            if self.redirect_dev is not None:
                # Redirecting to a remote device, now that we're finished the
                # command, we can copy the collected output to the remote.
                if DEBUG:
                    print('Copy redirected output to "%s"' % self.redirect_filename)
                # This belongs on the remote. Copy/append now
                filesize = self.stdout.tell()
                self.stdout.seek(0)
                self.redirect_dev.remote(recv_file_from_host, self.stdout,
                                         self.redirect_filename, filesize,
                                         dst_mode=self.redirect_mode,
                                         xfer_func=send_file_to_remote)
            self.stdout.close()
        self.stdout = self.real_stdout
        if not stop:
            self.set_prompt()
        return stop

    def print(self, *args, end='\n', file=None):
        """Convenience function so you don't need to remember to put the \n
           at the end of the line.
        """
        if file is None:
            file = self.stdout
        s = ' '.join(str(arg) for arg in args) + end
        file.write(s)

    def create_argparser(self, command):
        try:
            argparse_args = getattr(self, "argparse_" + command)
        except AttributeError:
            return None
        doc_lines = getattr(self, "do_" + command).__doc__.expandtabs().splitlines()
        if '' in doc_lines:
            blank_idx = doc_lines.index('')
            usage = doc_lines[:blank_idx]
            description = doc_lines[blank_idx+1:]
        else:
            usage = doc_lines
            description = []
        parser = argparse.ArgumentParser(
            prog=command,
            usage='\n'.join(usage),
            description='\n'.join(description)
        )
        for args, kwargs in argparse_args:
            parser.add_argument(*args, **kwargs)
        return parser

    def filename_complete(self, text, line, begidx, endidx):
        """Wrapper for catching exceptions since cmd seems to silently
           absorb them.
        """
        try:
            return self.real_filename_complete(text, line, begidx, endidx)
        except:
            traceback.print_exc()

    def real_filename_complete(self, text, line, begidx, endidx):
        """Figure out what filenames match the completion."""

        # line contains the full command line that's been entered so far.
        # text contains the portion of the line that readline is trying to complete
        # text should correspond to line[begidx:endidx]
        #
        # The way the completer works text will start after one of the characters
        # in DELIMS. So if the filename entered so far was "embedded\ sp" then
        # text will point to the s in sp.
        #
        # The following bit of logic backs up to find the real beginning of the
        # filename.

        if begidx >= len(line):
            # This happens when you hit TAB on an empty filename
            before_match = begidx
        else:
            for before_match in range(begidx, 0, -1):
                if line[before_match] in DELIMS and before_match >= 1 and line[before_match - 1] != '\\':
                    break

        # We set fixed to be the portion of the filename which is before text
        # and match is the full portion of the filename that's been entered so
        # far (that's the part we use for matching files).
        #
        # When we return a list of completions, the bit that we return should
        # just be the portion that we replace 'text' with.

        fixed = unescape(line[before_match+1:begidx]) # fixed portion of the match
        match = unescape(line[before_match+1:endidx]) # portion to match filenames against

        # We do the following to cover the case that the current directory
        # is / and the path being entered is relative.
        strip = ''
        if len(match) > 0 and match[0] == '/':
            abs_match = match
        elif cur_dir == '/':
            abs_match = cur_dir + match
            strip = cur_dir
        else:
            abs_match = cur_dir + '/' + match
            strip = cur_dir + '/'

        completions = []
        prepend = ''
        if abs_match.rfind('/') == 0:  # match is in the root directory
            # This means that we're looking for matches in the root directory
            # (i.e. abs_match is /foo and the user hit TAB).
            # So we'll supply the matching board names as possible completions.
            # Since they're all treated as directories we leave the trailing slash.
            with DEV_LOCK:
                if match[0] == '/':
                    completions += [dev.name_path for dev in DEVS if dev.name_path.startswith(abs_match)]
                else:
                    completions += [dev.name_path[1:] for dev in DEVS if dev.name_path.startswith(abs_match)]
            if DEFAULT_DEV:
                # Add root directories of the default device (i.e. /flash/ and /sd/)
                if match[0] == '/':
                    completions += [root_dir for root_dir in DEFAULT_DEV.root_dirs if root_dir.startswith(match)]
                else:
                    completions += [root_dir[1:] for root_dir in DEFAULT_DEV.root_dirs if root_dir[1:].startswith(match)]
        else:
            # This means that there are at least 2 slashes in abs_match. If one
            # of them matches a board name then we need to remove the board
            # name from fixed. Since the results from listdir_matches won't
            # contain the board name, we need to prepend each of the completions.
            with DEV_LOCK:
                for dev in DEVS:
                    if abs_match.startswith(dev.name_path):
                        prepend = dev.name_path[:-1]
                        break

        paths = sorted(auto(listdir_matches, abs_match))
        for path in paths:
            path = prepend + path
            if path.startswith(strip):
                path = path[len(strip):]
            completions.append(escape(path.replace(fixed, '', 1)))
        return completions

    def directory_complete(self, text, line, begidx, endidx):
        """Figure out what directories match the completion."""
        return [filename for filename in self.filename_complete(text, line, begidx, endidx) if filename[-1] == '/']

    def line_to_args(self, line):
        """This will convert the line passed into the do_xxx functions into
        an array of arguments and handle the Output Redirection Operator.
        """
        # Note: using shlex.split causes quoted substrings to stay together.
        try:
            args = shlex.split(line)
        except ValueError as err:
            raise DeviceError(str(err))
        self.redirect_filename = ''
        self.redirect_dev = None
        redirect_index = -1
        if '>' in args:
            redirect_index = args.index('>')
        elif '>>' in args:
            redirect_index = args.index('>>')
        if redirect_index >= 0:
            if redirect_index + 1 >= len(args):
                raise ShellError("> requires a filename")
            self.redirect_filename = resolve_path(args[redirect_index + 1])
            rmode = auto(get_mode, os.path.dirname(self.redirect_filename))
            if not mode_isdir(rmode):
                raise ShellError("Unable to redirect to '%s', directory doesn't exist" %
                                 self.redirect_filename)
            if args[redirect_index] == '>':
                self.redirect_mode = 'w'
                if DEBUG:
                    print('Redirecting (write) to', self.redirect_filename)
            else:
                self.redirect_mode = 'a'
                if DEBUG:
                    print('Redirecting (append) to', self.redirect_filename)
            self.redirect_dev, self.redirect_filename = get_dev_and_path(self.redirect_filename)
            try:
                if self.redirect_dev is None:
                    self.stdout = SmartFile(open(self.redirect_filename, self.redirect_mode))
                else:
                    # Redirecting to a remote device. We collect the results locally
                    # and copy them to the remote device at the end of the command.
                    self.stdout = SmartFile(tempfile.TemporaryFile(mode='w+'))
            except OSError as err:
                raise ShellError(err)

            del args[redirect_index + 1]
            del args[redirect_index]
        curr_cmd, _, _ = self.parseline(self.lastcmd)
        parser = self.create_argparser(curr_cmd)
        if parser:
            args = parser.parse_args(args)
        return args

    def do_args(self, line):
        """args [arguments...]

           Debug function for verifying argument parsing. This function just
           prints out each argument that it receives.
        """
        args = self.line_to_args(line)
        for idx in range(len(args)):
            self.print("arg[%d] = '%s'" % (idx, args[idx]))

    def do_boards(self, _):
        """boards

           Lists the boards that rshell is currently connected to.
        """
        rows = []
        with DEV_LOCK:
            for dev in DEVS:
                if dev is DEFAULT_DEV:
                    dirs = [dir[:-1] for dir in dev.root_dirs]
                else:
                    dirs = []
                dirs += ['/{}{}'.format(dev.name, dir)[:-1] for dir in dev.root_dirs]
                dirs = 'Dirs: ' + ' '.join(dirs)
                epoch = 'Epoch: {}'.format(time.gmtime(dev.time_offset)[0])
                rows.append((dev.name, '@ %s' % dev.dev_name_short, dev.status(), epoch, dirs))
        if rows:
            column_print('<<<< ', rows, self.print)
        else:
            print('No boards connected')

    def complete_cat(self, text, line, begidx, endidx):
        return self.filename_complete(text, line, begidx, endidx)

    def do_cat(self, line):
        """cat FILENAME...

           Concatenates files and sends to stdout.
        """
        # note: when we get around to supporting cat from stdin, we'll need
        #       to write stdin to a temp file, and then copy the file
        #       since we need to know the filesize when copying to the pyboard.
        args = self.line_to_args(line)
        for filename in args:
            filename = resolve_path(filename)
            mode = auto(get_mode, filename)
            if not mode_exists(mode):
                print_err("Cannot access '%s': No such file" % filename)
                continue
            if not mode_isfile(mode):
                print_err("'%s': is not a file" % filename)
                continue
            cat(filename, self.stdout)

    def complete_cd(self, text, line, begidx, endidx):
        return self.directory_complete(text, line, begidx, endidx)

    def do_cd(self, line):
        """cd DIRECTORY

           Changes the current directory. ~ expansion is supported, and cd -
           goes to the previous directory.
        """
        args = self.line_to_args(line)
        if len(args) == 0:
            dirname = '~'
        else:
            if args[0] == '-':
                dirname = self.prev_dir
            else:
                dirname = args[0]
        dirname = resolve_path(dirname)

        mode = auto(get_mode, dirname)
        if mode_isdir(mode):
            global cur_dir
            self.prev_dir = cur_dir
            cur_dir = dirname
            auto(chdir, dirname)
        else:
            print_err("Directory '%s' does not exist" % dirname)

    def do_connect(self, line):
        """connect TYPE TYPE_PARAMS
           connect serial port [baud]
           connect telnet ip-address-or-name

           Connects a pyboard to rshell.
        """
        args = self.line_to_args(line)
        num_args = len(args)
        if num_args < 1:
            print_err('Missing connection TYPE')
            return
        connect_type = args[0]
        if connect_type == 'serial':
            if num_args < 2:
                print_err('Missing serial port')
                return
            port = args[1]
            if num_args < 3:
                baud = 115200
            else:
                try:
                    baud = int(args[2])
                except ValueError:
                    print_err("Expecting baud to be numeric. Found '{}'".format(args[2]))
                    return
            connect_serial(port, baud)
        elif connect_type == 'telnet':
            if num_args < 2:
                print_err('Missing hostname or ip-address')
                return
            name = args[1]
            connect_telnet(name)
        else:
            print_err('Unrecognized connection TYPE: {}'.format(connect_type))

    def complete_cp(self, text, line, begidx, endidx):
        return self.filename_complete(text, line, begidx, endidx)

    def do_cp(self, line):
        """cp SOURCE DEST               Copy a single SOURCE file to DEST file.
       cp SOURCE... DIRECTORY       Copy multiple SOURCE files to a directory.
       cp [-r|--recursive] [SOURCE|SOURCE_DIR]... DIRECTORY
       cp [-r] PATTERN DIRECTORY    Copy matching files to DIRECTORY.

           The destination must be a directory except in the case of
           copying a single file. To copy directories -r must be specified.
           This will cause directories and their contents to be recursively
           copied.
       """
        args = self.line_to_args(line)
        if len(args.filenames) < 2:
            print_err('Missing destination file')
            return
        dst_dirname = resolve_path(args.filenames[-1])
        dst_mode = auto(get_mode, dst_dirname)
        d_dst = {}  # Destination directory: lookup stat by basename
        if args.recursive:
            dst_files = auto(listdir_stat, dst_dirname)
            if dst_files is None:
                err = "cp: target {} is not a directory"
                print_err(err.format(dst_dirname))
                return
            for name, stat in dst_files:
                d_dst[name] = stat

        src_filenames = args.filenames[:-1]

        # Process PATTERN
        sfn = src_filenames[0]
        if is_pattern(sfn):
            if len(src_filenames) > 1:
                print_err("Usage: cp [-r] PATTERN DIRECTORY")
                return
            src_filenames = process_pattern(sfn)
            if src_filenames is None:
                return

        for src_filename in src_filenames:
            if is_pattern(src_filename):
                print_err("Only one pattern permitted.")
                return
            src_filename = resolve_path(src_filename)
            src_mode = auto(get_mode, src_filename)
            if not mode_exists(src_mode):
                print_err("File '{}' doesn't exist".format(src_filename))
                return
            if mode_isdir(src_mode):
                if args.recursive: # Copying a directory
                    src_basename = os.path.basename(src_filename)
                    dst_filename = dst_dirname + '/' + src_basename
                    if src_basename in d_dst:
                        dst_stat = d_dst[src_basename]
                        dst_mode = stat_mode(dst_stat)
                        if not mode_isdir(dst_mode):
                            err = "Destination {} is not a directory"
                            print_err(err.format(dst_filename))
                            return
                    else:
                        if not mkdir(dst_filename):
                            err = "Unable to create directory {}"
                            print_err(err.format(dst_filename))
                            return

                    rsync(src_filename, dst_filename, mirror=False, dry_run=False,
                          print_func=lambda *args: None, recursed=False, sync_hidden=args.all)
                else:
                    print_err("Omitting directory {}".format(src_filename))
                continue
            if mode_isdir(dst_mode):
                dst_filename = dst_dirname + '/' + os.path.basename(src_filename)
            else:
                dst_filename = dst_dirname
            self.print("Copying '{}' to '{}' ...".format(src_filename, dst_filename))
            if not cp(src_filename, dst_filename):
                err = "Unable to copy '{}' to '{}'"
                print_err(err.format(src_filename, dst_filename))
                break

    argparse_date = (
        add_arg(
            '-b', '--board',
            dest='board',
            action='store',
            help='Specify which board to get the date for',
            default=None
        ),
    )

    def do_date(self, line):
        """date [-b boardname]

           Displays the current date and time for the board indicated by the -b option,
           or, if no board is specified, then it will use the current directory to
           determine the board.
        """
        args = self.line_to_args(line)
        if args.board is None:
            dev, _ = get_dev_and_path(cur_dir)
        else:
            dev = find_device_by_name(args.board)
        if dev is None:
            self.print('Host:', eval(date()))
        else:
            self.print('{}: {}'.format(dev.name, trim(dev.remote_eval(date))))


    def do_echo(self, line):
        """echo TEXT...

           Display a line of text.
        """
        args = self.line_to_args(line)
        self.print(*args)

    def complete_edit(self, text, line, begidx, endidx):
        return self.filename_complete(text, line, begidx, endidx)

    def do_edit(self, line):
        """edit FILE

           Copies the file locally, launches an editor to edit the file.
           When the editor exits, if the file was modified then its copied
           back.

           You can specify the editor used with the --editor command line
           option when you start rshell, or by using the VISUAL or EDITOR
           environment variable. if none of those are set, then vi will be used.
        """
        if len(line) == 0:
            print_err("Must provide a filename")
            return
        filename = resolve_path(line)
        dev, dev_filename = get_dev_and_path(filename)
        mode = auto(get_mode, filename)
        if mode_exists(mode) and mode_isdir(mode):
            print_err("Unable to edit directory '{}'".format(filename))
            return
        if dev is None:
            # File is local
            os.system("{} '{}'".format(EDITOR, filename))
        else:
            # File is remote
            with tempfile.TemporaryDirectory() as temp_dir:
                local_filename = os.path.join(temp_dir, os.path.basename(filename))
                if mode_exists(mode):
                    print('Retrieving {} ...'.format(filename))
                    cp(filename, local_filename)
                old_stat = get_stat(local_filename)
                if os.system("{} '{}'".format(EDITOR, local_filename)) == 0:
                    new_stat = get_stat(local_filename)
                    if old_stat != new_stat:
                        self.print('Updating {} ...'.format(filename))
                        cp(local_filename, filename)

    def complete_filesize(self, text, line, begidx, endidx):
        return self.filename_complete(text, line, begidx, endidx)

    def do_exit(self, _):
        """exit

           Exits from rshell.
        """
        return True

    def do_filesize(self, line):
        """filesize FILE

           Prints the size of the file, in bytes. This function is primarily
           for testing.
        """
        if len(line) == 0:
            print_err("Must provide a filename")
            return
        filename = resolve_path(line)
        self.print(auto(get_filesize, filename))

    def complete_filetype(self, text, line, begidx, endidx):
        return self.filename_complete(text, line, begidx, endidx)

    def do_filetype(self, line):
        """filetype FILE

           Prints the type of file (dir or file). This function is primarily
           for testing.
        """
        if len(line) == 0:
            print_err("Must provide a filename")
            return
        filename = resolve_path(line)
        mode = auto(get_mode, filename)
        if mode_exists(mode):
            if mode_isdir(mode):
                self.print('dir')
            elif mode_isfile(mode):
                self.print('file')
            else:
                self.print('unknown')
        else:
            self.print('missing')

    def do_help(self, line):
        """help [COMMAND]

           List available commands with no arguments, or detailed help when
           a command is provided.
        """
        # We provide a help function so that we can trim the leading spaces
        # from the docstrings. The builtin help function doesn't do that.
        if not line:
            cmd.Cmd.do_help(self, line)
            self.print(EXIT_STR)
            return
        parser = self.create_argparser(line)
        if parser:
            parser.print_help()
            return
        try:
            doc = getattr(self, 'do_' + line).__doc__
            if doc:
                self.print("%s" % trim(doc))
                return
        except AttributeError:
            pass
        self.print(str(self.nohelp % (line,)))

    argparse_ls = (
        add_arg(
            '-a', '--all',
            dest='all',
            action='store_true',
            help='do not ignore hidden files',
            default=False
        ),
        add_arg(
            '-l', '--long',
            dest='long',
            action='store_true',
            help='use a long listing format',
            default=False
        ),
        add_arg(
            'filenames',
            metavar='FILE',
            nargs='*',
            help='Files directories or patterns to list'
        ),
    )

    def complete_ls(self, text, line, begidx, endidx):
        return self.filename_complete(text, line, begidx, endidx)

    def do_ls(self, line):
        """ls [-a] [-l] [FILE|DIRECTORY|PATTERN]...
       PATTERN supports * ? [seq] [!seq] Unix filename matching

           List directory contents.
        """
        args = self.line_to_args(line)
        if len(args.filenames) == 0:
            args.filenames = ['.']
        for idx, fn in enumerate(args.filenames):
            if not is_pattern(fn):
                filename = resolve_path(fn)
                stat = auto(get_stat, filename)
                mode = stat_mode(stat)
                if not mode_exists(mode):
                    err = "Cannot access '{}': No such file or directory"
                    print_err(err.format(filename))
                    continue
                if not mode_isdir(mode):
                    if args.long:
                        print_long(fn, stat, self.print)
                    else:
                        self.print(fn)
                    continue
                if len(args.filenames) > 1:
                    if idx > 0:
                        self.print('')
                    self.print("%s:" % filename)
                pattern = '*'
            else: # A pattern was specified
                filename, pattern = validate_pattern(fn)
                if filename is None: # An error was printed
                    continue
            files = []
            ldir_stat = auto(listdir_lstat, filename)
            if ldir_stat is None:
                err = "Cannot access '{}': No such file or directory"
                print_err(err.format(filename))
            else:
                for filename, stat in sorted(ldir_stat,
                                             key=lambda entry: entry[0]):
                    if is_visible(filename) or args.all:
                        if fnmatch.fnmatch(filename, pattern):
                            if args.long:
                                print_long(filename, stat, self.print)
                            else:
                                files.append(decorated_filename(filename, stat))
            if len(files) > 0:
                print_cols(sorted(files), self.print, self.columns)

    def complete_mkdir(self, text, line, begidx, endidx):
        return self.filename_complete(text, line, begidx, endidx)

    def do_mkdir(self, line):
        """mkdir DIRECTORY...

           Creates one or more directories.
        """
        args = self.line_to_args(line)
        for filename in args:
            filename = resolve_path(filename)
            if not mkdir(filename):
                print_err('Unable to create %s' % filename)

    def repl_serial_to_stdout(self, dev):
        """Runs as a thread which has a sole purpose of readding bytes from
           the serial port and writing them to stdout. Used by do_repl.
        """
        with self.serial_reader_running:
            try:
                save_timeout = dev.timeout
                # Set a timeout so that the read returns periodically with no data
                # and allows us to check whether the main thread wants us to quit.
                dev.timeout = 1
                while not self.quit_serial_reader:
                    try:
                        char = dev.read(1)
                    except serial.serialutil.SerialException:
                        # This happens if the pyboard reboots, or a USB port
                        # goes away.
                        return
                    except TypeError:
                        # This is a bug in serialposix.py starting with python 3.3
                        # which causes a TypeError during the handling of the
                        # select.error. So we treat this the same as
                        # serial.serialutil.SerialException:
                        return
                    except ConnectionResetError:
                        # This happens over a telnet session, if it resets
                        return
                    if not char:
                        # This means that the read timed out. We'll check the quit
                        # flag and return if needed
                        if self.quit_when_no_output:
                            break
                        continue
                    self.stdout.write(char)
                    self.stdout.flush()
                dev.timeout = save_timeout
            except DeviceError:
                # The device is no longer present.
                return

    def do_repl(self, line):
        """repl [board-name] [~ line [~]]

           Enters into the regular REPL with the MicroPython board.
           Use Control-X to exit REPL mode and return the shell. It may take
           a second or two before the REPL exits.

           If you provide a line to the REPL command, then that will be executed.
           If you want the REPL to exit, end the line with the ~ character.
        """
        args = self.line_to_args(line)
        if len(args) > 0 and line[0] != '~':
            name = args[0]
            line = ' '.join(args[1:])
        else:
            name = ''
        dev = find_device_by_name(name)
        if not dev:
            print_err("Unable to find board '%s'" % name)
            return

        if line[0:2] == '~ ':
            line = line[2:]

        self.print('Entering REPL. Use Control-%c to exit.' % QUIT_REPL_CHAR)
        self.quit_serial_reader = False
        self.quit_when_no_output = False
        self.serial_reader_running = AutoBool()
        repl_thread = threading.Thread(target=self.repl_serial_to_stdout, args=(dev,), name='REPL_serial_to_stdout')
        repl_thread.daemon = True
        repl_thread.start()
        # Wait for reader to start
        while not self.serial_reader_running():
            pass
        try:
            # Wake up the prompt
            dev.write(b'\r')
            if line:
                if line[-1] == '~':
                    line = line[:-1]
                    self.quit_when_no_output = True
                line = ';'.join(line.split('~'))
                dev.write(bytes(line, encoding='utf-8'))
                dev.write(b'\r')
            if not self.quit_when_no_output:
                while self.serial_reader_running():
                    char = getch()
                    if not char:
                        continue
                    if char == QUIT_REPL_BYTE:
                        self.quit_serial_reader = True
                        # When using telnet with the WiPy, it doesn't support
                        # an initial timeout. So for the meantime, we send a
                        # space which should cause the wipy to echo back a
                        # space which will wakeup our reader thread so it will
                        # notice the quit.
                        dev.write(b' ')
                        # Give the reader thread a chance to detect the quit
                        # then we don't have to call getch() above again which
                        # means we'd need to wait for another character.
                        time.sleep(0.5)
                        # Print a newline so that the rshell prompt looks good.
                        self.print('')
                        # We stay in the loop so that we can still enter
                        # characters until we detect the reader thread quitting
                        # (mostly to cover off weird states).
                        continue
                    if char == b'\n':
                        dev.write(b'\r')
                    else:
                        dev.write(char)
        except DeviceError as err:
            # The device is no longer present.
            self.print('')
            self.stdout.flush()
            print_err(err)
        repl_thread.join()

    argparse_cp = (
        add_arg(
            '-a', '--all',
            dest='all',
            action='store_true',
            help='Don\'t ignore files starting with .',
            default=False
        ),
        add_arg(
            '-r', '--recursive',
            dest='recursive',
            action='store_true',
            help='Copy directories recursively',
            default=False
        ),
        add_arg(
            'filenames',
            metavar='FILE',
            nargs='+',
            help='Pattern or files and directories to copy'
        ),
    )

    argparse_rm = (
        add_arg(
            '-r', '--recursive',
            dest='recursive',
            action='store_true',
            help='remove directories and their contents recursively',
            default=False
        ),
        add_arg(
            '-f', '--force',
            dest='force',
            action='store_true',
            help='ignore nonexistent files and arguments',
            default=False
        ),
        add_arg(
            'filename',
            metavar='FILE',
            nargs='+',
            help='Pattern or files and directories to remove'
        ),
    )

    def complete_rm(self, text, line, begidx, endidx):
        return self.filename_complete(text, line, begidx, endidx)

    def do_rm(self, line):
        """rm [-f|--force] FILE...            Remove one or more files
       rm [-f|--force] PATTERN            Remove multiple files
       rm -r [-f|--force] [FILE|DIRECTORY]... Files and/or directories
       rm -r [-f|--force] PATTERN         Multiple files and/or directories

           Removes files or directories. To remove directories (and
           any contents) -r must be specified.

        """
        args = self.line_to_args(line)
        filenames = args.filename
        # Process PATTERN
        sfn = filenames[0]
        if is_pattern(sfn):
            if len(filenames) > 1:
                print_err("Usage: rm [-r] [-f] PATTERN")
                return
            filenames = process_pattern(sfn)
            if filenames is None:
                return

        for filename in filenames:
            filename = resolve_path(filename)
            if not rm(filename, recursive=args.recursive, force=args.force):
                if not args.force:
                    print_err("Unable to remove '{}'".format(filename))
                break

    def do_shell(self, line):
        """!some-shell-command args

           Launches a shell and executes whatever command you provide. If you
           don't provide any commands, then it will launch a bash sub-shell
           and when exit from bash (Control-D) then it will return to rshell.
        """
        if not line:
            line = '/bin/bash'
        os.system(line)

    argparse_rsync = (
        add_arg(
            '-a', '--all',
            dest='all',
            action='store_true',
            help='Don\'t ignore files starting with .',
            default=False
        ),
        add_arg(
            '-m', '--mirror',
            dest='mirror',
            action='store_true',
            help="causes files in the destination which don't exist in "
                 "the source to be removed. Without --mirror only file "
                 "copies occur. No deletions will take place.",
            default=False,
        ),
        add_arg(
            '-n', '--dry-run',
            dest='dry_run',
            action='store_true',
            help='shows what would be done without actually performing '
            'any file copies. Implies --verbose.',
            default=False
        ),
        add_arg(
            '-q', '--quiet',
            dest='quiet',
            action='store_true',
            help='Doesn\'t show what has been done.',
            default=False
        ),
        add_arg(
            'src_dir',
            metavar='SRC_DIR',
            help='Source directory'
        ),
        add_arg(
            'dst_dir',
            metavar='DEST_DIR',
            help='Destination directory'
        ),
    )

    def do_rsync(self, line):
        """rsync [-m|--mirror] [-n|--dry-run] [-q|--quiet] SRC_DIR DEST_DIR

           Synchronizes a destination directory tree with a source directory tree.
        """
        args = self.line_to_args(line)
        src_dir = resolve_path(args.src_dir)
        dst_dir = resolve_path(args.dst_dir)
        verbose = not args.quiet
        pf = print if args.dry_run or verbose else lambda *args : None
        rsync(src_dir, dst_dir, mirror=args.mirror, dry_run=args.dry_run,
             print_func=pf, recursed=False, sync_hidden=args.all)


def real_main():
    """The main program."""
    global RTS
    global DTR
    try:
        default_baud = int(os.getenv('RSHELL_BAUD'))
    except:
        default_baud = 115200
    default_port = os.getenv('RSHELL_PORT')
    default_rts = os.getenv('RSHELL_RTS') or RTS
    default_dtr = os.getenv('RSHELL_DTR') or DTR
    default_user = os.getenv('RSHELL_USER') or 'micro'
    default_password = os.getenv('RSHELL_PASSWORD') or 'python'
    default_editor = os.getenv('RSHELL_EDITOR') or os.getenv('VISUAL') or os.getenv('EDITOR') or 'vi'
    default_color = sys.stdout.isatty()
    default_nocolor = not default_color
    global BUFFER_SIZE
    try:
        default_buffer_size = int(os.getenv('RSHELL_BUFFER_SIZE'))
    except:
        default_buffer_size = BUFFER_SIZE
    parser = argparse.ArgumentParser(
        prog="rshell",
        usage="%(prog)s [options] [command]",
        description="Remote Shell for a MicroPython board.",
        epilog=("You can specify the default serial port using the " +
                "RSHELL_PORT environment variable.")
    )
    parser.add_argument(
        "-b", "--baud",
        dest="baud",
        action="store",
        type=int,
        help="Set the baudrate used (default = %d)" % default_baud,
        default=default_baud
    )
    parser.add_argument(
        "--buffer-size",
        dest="buffer_size",
        action="store",
        type=int,
        help="Set the buffer size used for transfers "
             "(default = %d for USB, %d for UART)" %
             (USB_BUFFER_SIZE, UART_BUFFER_SIZE),
    )
    parser.add_argument(
        "-p", "--port",
        dest="port",
        help="Set the serial port to use (default '%s')" % default_port,
        default=default_port
    )
    parser.add_argument(
        "--rts",
        dest="rts",
        help="Set the RTS state (default '%s')" % default_rts,
        default=default_rts
    )
    parser.add_argument(
        "--dtr",
        dest="dtr",
        help="Set the DTR state (default '%s')" % default_dtr,
        default=default_dtr
    )
    parser.add_argument(
        "-u", "--user",
        dest="user",
        help="Set username to use (default '%s')" % default_user,
        default=default_user
    )
    parser.add_argument(
        "-w", "--password",
        dest="password",
        help="Set password to use (default '%s')" % default_password,
        default=default_password
    )
    parser.add_argument(
        "-e", "--editor",
        dest="editor",
        help="Set the editor to use (default '%s')" % default_editor,
        default=default_editor
    )
    parser.add_argument(
        "-f", "--file",
        dest="filename",
        help="Specifies a file of commands to process."
    )
    parser.add_argument(
        "-d", "--debug",
        dest="debug",
        action="store_true",
        help="Enable debug features",
        default=False
    )
    parser.add_argument(
        "-n", "--nocolor",
        dest="nocolor",
        action="store_true",
        help="Turn off colorized output",
        default=default_nocolor
    )
    parser.add_argument(
        "-l", "--list",
        dest="list",
        action="store_true",
        help="Display serial ports",
        default=False
    )
    parser.add_argument(
        "-a", "--ascii",
        dest="ascii_xfer",
        action="store_true",
        help="ASCII encode binary files for transfer",
        default=False
    )
    parser.add_argument(
        "--wait",
        dest="wait",
        type=int,
        action="store",
        help="Seconds to wait for serial port",
        default=0
    )
    parser.add_argument(
        "--timing",
        dest="timing",
        action="store_true",
        help="Print timing information about each command",
        default=False
    )
    parser.add_argument(
        '-V', '--version',
        dest='version',
        action='store_true',
        help='Reports the version and exits.',
        default=False
    )
    parser.add_argument(
        "--quiet",
        dest="quiet",
        action="store_true",
        help="Turns off some output (useful for testing)",
        default=False
    )
    parser.add_argument(
        "cmd",
        nargs=argparse.REMAINDER,
        help="Optional command to execute"
    )
    args = parser.parse_args(sys.argv[1:])

    if args.buffer_size is not None:
        BUFFER_SIZE = args.buffer_size

    if args.debug:
        print("Debug = %s" % args.debug)
        print("Port = %s" % args.port)
        print("Baud = %d" % args.baud)
        print("User = %s" % args.user)
        print("Password = %s" % args.password)
        print("Wait = %d" % args.wait)
        print("List = %d" % args.list)
        print("nocolor = %d" % args.nocolor)
        print("ascii = %d" % args.ascii_xfer)
        print("Timing = %d" % args.timing)
        print("Quiet = %d" % args.quiet)
        print("BUFFER_SIZE = %d" % BUFFER_SIZE)
        print("Cmd = [%s]" % ', '.join(args.cmd))

    if args.version:
        print(__version__)
        return

    global DEBUG
    DEBUG = args.debug

    global QUIET
    QUIET = args.quiet

    global EDITOR
    EDITOR = args.editor

    if args.nocolor:
        global DIR_COLOR, PROMPT_COLOR, PY_COLOR, END_COLOR
        DIR_COLOR = ''
        PROMPT_COLOR = ''
        PY_COLOR = ''
        END_COLOR = ''
    else:
        if sys.platform == 'darwin':
            # The readline that comes with OSX screws up colors in the prompt
            global FAKE_INPUT_PROMPT
            FAKE_INPUT_PROMPT = True

    global ASCII_XFER
    ASCII_XFER = args.ascii_xfer
    RTS = args.rts
    DTR = args.dtr

    if args.list:
        listports()
        return

    if args.port:
        ASCII_XFER = True
        if args.buffer_size is None:
          if is_micropython_usb_port(args.port):
              BUFFER_SIZE = USB_BUFFER_SIZE
          else:
              BUFFER_SIZE = UART_BUFFER_SIZE
        QUIET or print('Using buffer-size of', BUFFER_SIZE)
        try:
            connect(args.port, baud=args.baud, wait=args.wait, user=args.user, password=args.password)
        except DeviceError as err:
            print(err)
    else:
        autoscan()
    autoconnect()

    if args.filename:
        with open(args.filename) as cmd_file:
            shell = Shell(stdin=cmd_file, filename=args.filename, timing=args.timing)
            shell.cmdloop('')
    else:
        cmd_line = ' '.join(args.cmd)
        if cmd_line == '':
            print('Welcome to rshell.', EXIT_STR)
        if num_devices() == 0:
            print('')
            print('No MicroPython boards connected - use the connect command to add one')
            print('')
        shell = Shell(timing=args.timing)
        try:
            shell.cmdloop(cmd_line)
        except KeyboardInterrupt:
            print('')

def main():
    """This main function saves the stdin termios settings, calls real_main,
       and restores stdin termios settings when it returns.
    """
    save_settings = None
    stdin_fd = -1
    try:
        import termios
        stdin_fd = sys.stdin.fileno()
        save_settings = termios.tcgetattr(stdin_fd)
    except:
        pass
    try:
        real_main()
    finally:
        if save_settings:
            termios.tcsetattr(stdin_fd, termios.TCSANOW, save_settings)

if __name__ == "__main__":
    main()<|MERGE_RESOLUTION|>--- conflicted
+++ resolved
@@ -145,11 +145,7 @@
 IS_UPY = False
 DEBUG = False
 USB_BUFFER_SIZE = 512
-<<<<<<< HEAD
 RPI_PICO_USB_BUFFER_SIZE = 256
-=======
-RPI_PICO_USB_BUFFER_SIZE = 32
->>>>>>> c8a2cd7d
 UART_BUFFER_SIZE = 32
 BUFFER_SIZE = USB_BUFFER_SIZE
 QUIET = False
